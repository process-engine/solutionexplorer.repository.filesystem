{
  "name": "@process-engine/solutionexplorer.repository.filesystem",
<<<<<<< HEAD
  "version": "4.4.0-beta.1",
=======
  "version": "4.5.0-alpha.2",
>>>>>>> 0a0dd016
  "description": "The SolutionExplorer filesystem repository",
  "main": "dist/amd/index.js",
  "typings": "dist/index.d.ts",
  "scripts": {
    "clean": "rm -rf dist",
    "build": "npm run clean && npm run build-commonjs && npm run build-amd",
    "build-commonjs": "tsc",
    "build-amd": "tsc --module amd --outDir ./dist/amd",
    "prepare": "npm run build",
    "lint": "eslint src/*.ts",
    "lint-fix": "eslint --fix src/*.ts",
    "test": ":"
  },
  "author": "",
  "license": "MIT",
  "dependencies": {
    "@essential-projects/errors_ts": "^1.5.0",
    "@process-engine/solutionexplorer.contracts": "1.1.0",
    "@process-engine/solutionexplorer.repository.contracts": "4.4.0-beta.1",
    "node-uuid": "^1.4.8"
  },
  "devDependencies": {
    "@essential-projects/eslint-config": "^1.2.1",
    "@process-engine/ci_tools": "^2.2.1",
    "@types/node": "^10.0.0",
    "eslint": "^6.0.0",
    "typescript": "^3.1.6"
  }
}<|MERGE_RESOLUTION|>--- conflicted
+++ resolved
@@ -1,10 +1,6 @@
 {
   "name": "@process-engine/solutionexplorer.repository.filesystem",
-<<<<<<< HEAD
-  "version": "4.4.0-beta.1",
-=======
   "version": "4.5.0-alpha.2",
->>>>>>> 0a0dd016
   "description": "The SolutionExplorer filesystem repository",
   "main": "dist/amd/index.js",
   "typings": "dist/index.d.ts",
